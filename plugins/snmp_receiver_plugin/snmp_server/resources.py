#
# Copyright © 2013-2023 NVIDIA CORPORATION & AFFILIATES. ALL RIGHTS RESERVED.
#
# This software product is a proprietary product of Nvidia Corporation and its affiliates
# (the "Company") and all right, title, and interest in and to the software
# product, including all associated intellectual property rights, are and
# shall remain exclusively with the Company.
#
# This software product is governed by the End User License Agreement
# provided with the software product.
#
# @author: Alexander Tolikin
# @date:   November, 2022
#
import csv
from datetime import datetime
from flask_restful import Resource
from flask import request
from http import HTTPStatus
import json
import os

import helpers
import logging


class UFMResource(Resource):
    def __init__(self, switch_dict):
        self.switch_dict = switch_dict
        self.registered_switches = set(self.read_json_file(helpers.ConfigParser.switches_file))
        self.datetime_format = "%Y-%m-%d %H:%M:%S"

    def get_timestamp(self):
        return str(datetime.now().strftime(self.datetime_format))

    @staticmethod
    def read_json_file(file_name):
        if not os.path.exists(file_name):
            return []
        with open(file_name, "r", encoding="utf-8") as file:
            # unhandled exception in case some of the files was changed manually
            data = json.load(file)
        return data

    @staticmethod
    def report_success():
        return {}, HTTPStatus.OK

    @staticmethod
    def report_error(status_code, text):
        logging.error(text)
        return {"error": text}, status_code

    @staticmethod
    def report_not_allowed():
        return UFMResource.report_error(HTTPStatus.METHOD_NOT_ALLOWED, "Method is not allowed")

class Switch(UFMResource):
    def get(self):
        return self.report_error(HTTPStatus.METHOD_NOT_ALLOWED, "Method is not allowed")
    
    def update_registered_switches(self, switches, unregister=False):
        if unregister:
            self.registered_switches = self.registered_switches - set(switches)
        else:
            self.registered_switches.update(switches)
        with open(helpers.ConfigParser.switches_file, "w") as file:
            json.dump(list(self.registered_switches), file)

    @staticmethod
    def get_cli(ip, unregister=False):
        # TODO: change to sha512 and aes-256
        cli_register = f"snmp-server host {ip} traps port {helpers.ConfigParser.snmp_port}"
        if helpers.ConfigParser.snmp_version == 1:
            cli_register += " " + helpers.ConfigParser.community
        if helpers.ConfigParser.snmp_version == 3:
            cli_register += f" version 3 user {helpers.ConfigParser.snmp_user} \
                auth sha {helpers.ConfigParser.snmp_password} priv aes-128 {helpers.ConfigParser.snmp_priv}"
        cli_unregister = f"no snmp-server host {ip}"
        return cli_unregister if unregister else cli_register

    def post(self, unregister=False):
        resource = "unregister" if unregister else "register"
        if not request.data or not request.json:
            switches = list(self.switch_dict.keys())
            hosts = []
        else:
            json_data = request.get_json(force=True)
            try:
                switches = json_data["switches"]
            except (KeyError, TypeError) as e:
                return self.report_error(HTTPStatus.BAD_REQUEST, f"Incorrect format: {e}")
            hosts = json_data.get("hosts", [])
        if not hosts:
            hosts.append(helpers.LOCAL_IP)
        switches_set = set(switches)
        incorrect_switches = list(switches_set - set(self.switch_dict.keys()))
        if incorrect_switches:
            return self.report_error(HTTPStatus.NOT_FOUND, f"Switches {incorrect_switches} don't exist in the fabric or don't have an ip")
        not_registered = switches_set - set(self.registered_switches)
        if unregister:
            if not_registered == switches_set:
                return self.report_error(HTTPStatus.BAD_REQUEST, f"Provided switches are not registered")
            switches = list(switches_set - not_registered)
        else:
            if not not_registered:
                return self.report_error(HTTPStatus.BAD_REQUEST, f"Provided switches have been already registered")
            switches = list(not_registered)
        prefix = "un" if unregister else ""
        description = f"Plugin {prefix}registration as SNMP traps receiver"
        for ip in hosts:
            status_code, guid_to_response = helpers.get_provisioning_output(self.get_cli(ip, unregister), description, switches)
            if not helpers.succeded(status_code):
                return self.report_error(status_code, guid_to_response)
            for guid, (status, summary) in guid_to_response.items():
                if status == helpers.COMPLETED_WITH_ERRORS:
                    logging.error(f"Failed to {resource} switch {guid}: {summary}")
                    for ip, switch in self.switch_dict.items():
                        if switch.guid == guid:
                            switches.remove(ip)
        self.update_registered_switches(switches, unregister)
        return self.report_success()

class RegisterSwitch(Switch):
    def post(self):
        return super().post()

class UnregisterSwitch(Switch):
    def post(self):
        return super().post(unregister=True)

class SwitchList(UFMResource):
    def get(self):
        return list(self.registered_switches), HTTPStatus.OK

    def post(self):
        return self.report_error(HTTPStatus.METHOD_NOT_ALLOWED, "Method is not allowed")

class TrapList(UFMResource):
    def get(self):
<<<<<<< HEAD
        with open(helpers.TRAPS_POLICY_FILE, 'r') as traps_info_file:
=======
        logging.info(f"GET /plugin/snmp/trap_list")
        with open(helpers.ConfigParser.traps_policy_file, 'r') as traps_info_file:
>>>>>>> f69e867e
            result = []
            csvreader = csv.reader(traps_info_file)
            for row in csvreader:
                result.append(row)
            return result, HTTPStatus.OK

    def post(self):
        return self.report_error(HTTPStatus.METHOD_NOT_ALLOWED, "Method is not allowed")

# internal API
class Trap(UFMResource):
    def get(self):
        return self.report_error(HTTPStatus.METHOD_NOT_ALLOWED, "Method is not allowed")

    @staticmethod
    def update_csv(trap, disable):
        status = "Disabled" if disable else "Enabled"
        csv_traps_info = []
        field_names = []
        with open(helpers.ConfigParser.traps_policy_file, 'r') as traps_info_file:
            csv_traps_info_reader = csv.DictReader(traps_info_file)
            field_names = csv_traps_info_reader.fieldnames
            for trap_info in csv_traps_info_reader:
                if trap_info["Name"] == trap:
                    trap_info["Status"] = status
                csv_traps_info.append(trap_info)
        with open(helpers.ConfigParser.traps_policy_file, 'w') as traps_info_file:
            csv_traps_info_writer = csv.DictWriter(traps_info_file, field_names)
            csv_traps_info_writer.writeheader()
            csv_traps_info_writer.writerows(csv_traps_info)

    def validate_request(self, trap, disable):
        expected_status = "Enabled" if disable else "Disabled"
        with open(helpers.TRAPS_POLICY_FILE, 'r') as traps_info_file:
            csv_traps_info_reader = csv.DictReader(traps_info_file)
            trap_found = False
            for trap_info in csv_traps_info_reader:
                if trap_info["Name"] == trap:
                    trap_found = True
                    status = trap_info["Status"]
                    if expected_status != status:
                        return f"Trap {trap} is already {status}"
            if not trap_found:
                return f"Trap {trap} is not in the list of known plugin traps, see 'trap_list'"
        return ""

    @staticmethod
    def get_cli(trap, disable=False):
        cli_enable_traps = f"snmp-server notify event {trap}"
        cli_disable_traps = f"no snmp-server notify event {trap}"
        return cli_disable_traps if disable else cli_enable_traps

    def post(self, disable=False):
        # TODO: add trap check list - if no such trap, then error
        resource = "disable_trap" if disable == True else "enable_trap"
        if not request.data or not request.json:
            return self.report_error(HTTPStatus.BAD_REQUEST, "Upload request is empty")
        else:
            json_data = request.get_json(force=True)
            switches = []
            try:
                traps = json_data["traps"]
            except (KeyError, TypeError) as e:
                return self.report_error(HTTPStatus.BAD_REQUEST, f"Incorrect format: {e}")
            switches = list(self.switch_dict.keys())
            incorrect_switches = set(switches) - set(self.switch_dict.keys())
            if incorrect_switches:
                return self.report_error(HTTPStatus.NOT_FOUND, f"Switches {incorrect_switches} don't exist in the fabric or don't have an ip")
            description = "UFM event monitoring settings"
            one_succeeded = False
            for trap in traps:
                error = self.validate_request(trap, disable)
                if error:
                    return self.report_error(HTTPStatus.BAD_REQUEST, error)
                status_code, guid_to_response = helpers.get_provisioning_output(self.get_cli(trap, disable), description, switches)
                if not helpers.succeded(status_code):
                    return self.report_error(status_code, guid_to_response)
                for guid, (status, summary) in guid_to_response.items():
                    if status == helpers.COMPLETED_WITH_ERRORS:
                        logging.error(f"Failed to {resource} {trap} on switch {guid}: {summary}")
                    else:
                        one_succeeded = True
                if one_succeeded:
                    logging.warning(f"Succeded to {resource} on some switches, updating trap info")
                    self.update_csv(trap, disable)
                else:
                    return self.report_error(HTTPStatus.BAD_REQUEST, f"Failed to {resource} {trap}, check logs for more information")
            return self.report_success()

class EnableTrap(Trap):
    def post(self):
        return super().post()

class DisableTrap(Trap):
    def post(self):
        return super().post(disable=True)

class Version(UFMResource):
    def get(self):
        version_file = "release.json"
        return self.read_json_file(version_file), HTTPStatus.OK

    def post(self):
        return self.report_error(HTTPStatus.METHOD_NOT_ALLOWED, "Method is not allowed")

class Date(UFMResource):
    def get(self):
        return {"date": self.get_timestamp()}, HTTPStatus.OK

    def post(self):
        return self.report_error(HTTPStatus.METHOD_NOT_ALLOWED, "Method is not allowed")

class Dummy(UFMResource):
    def get(self):
        print("Hello from dummy resource!", flush=True)
        return self.report_success()

    def post(self):
        return self.report_error(HTTPStatus.METHOD_NOT_ALLOWED, "Method is not allowed")<|MERGE_RESOLUTION|>--- conflicted
+++ resolved
@@ -138,12 +138,7 @@
 
 class TrapList(UFMResource):
     def get(self):
-<<<<<<< HEAD
-        with open(helpers.TRAPS_POLICY_FILE, 'r') as traps_info_file:
-=======
-        logging.info(f"GET /plugin/snmp/trap_list")
         with open(helpers.ConfigParser.traps_policy_file, 'r') as traps_info_file:
->>>>>>> f69e867e
             result = []
             csvreader = csv.reader(traps_info_file)
             for row in csvreader:
