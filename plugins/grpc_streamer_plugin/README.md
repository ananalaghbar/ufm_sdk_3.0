--- conflicted
+++ resolved
@@ -1,58 +1,39 @@
-## *Plugin under development*
-
-
-### *Deployment*
-To deploy the plugin with UFM (SA or HA):
-1. install the latest version of UFM.
-2. run UFM with /etc/init.d/ufmd start.
-3. pull the plugin image from the known location.
-5. run /opt/ufm/scripts/manage_ufm_plugins.py add -p grpc-streamer to enable the plugin;
-6. check that plugin is up and running with docker ps;
-7. if grpc default port is unavialable change the config file grpc-streamer.conf, and restart the plugin.
-
-### *Usage*
-Example of a test scenario using the console:
-* Install the required modules and run the console.
-* The console runs the basic grpc client and thus supports the main server functions.
-* If the grpc default port was changed, the console need to be change as well using:
-```
-port <number_port>
-```
-* get the data of rest api once using:
-```
-client once --server_ip=<host_ip> --id=<unique_id> --auth=<username>,<password> --apis=events,links,alarms
-```
-where in this example the requested rest api are events, alarams and links. 
-the result should be the same as calling those command:
-<<<<<<< HEAD
-<<<<<<< HEAD
-<<<<<<< HEAD
-```
-curl -k -i -X GET 'http://<host_ip>/app/events’
-curl -k -i -X GET 'http://<host_ip>/app/alarms’
-curl -k -i -X GET 'http://<host_ip>/resources/links’
-```
-=======
-curl -k -i -X GET 'http://<host_ip>/app/events’
-curl -k -i -X GET 'http://<host_ip>/app/alarms’
-curl -k -i -X GET 'http://<host_ip>/resources/links’
-=======
-=======
->>>>>>> f904bb56
-```
-curl -k -i -X GET 'http://<host_ip>/app/events’
-curl -k -i -X GET 'http://<host_ip>/app/alarms’
-curl -k -i -X GET 'http://<host_ip>/resources/links’
-```
-
-* get the data of rest api in a grpc stream using:
-```
-client stream --server_ip=<host_ip> --id=<unique_id> --token=token --apis=events;40;True,alarms;10
-```
-<<<<<<< HEAD
-where in this example the requested rest api are events and alarms. The events receive every 40 seconds only the delta changes between the intervals, and alarms receive every 10 seconds all the results from the UFM.
-=======
-where in this example the requested rest api are events and alarms. The events receive every 40 seconds only the delta changes between the intervals, and alarms receive every 10 seconds all the results in the UFM.
-=======
-where in this example the requested rest api are events and alarms. The events receive every 40 seconds only the delta changes between the intervals, and alarms receive every 10 seconds all the results from the UFM.
->>>>>>> f904bb56
+## *Plugin under development*
+
+
+### *Deployment*
+To deploy the plugin with UFM (SA or HA):
+1. install the latest version of UFM.
+2. run UFM with /etc/init.d/ufmd start.
+3. pull the plugin image from the known location.
+5. run /opt/ufm/scripts/manage_ufm_plugins.py add -p grpc-streamer to enable the plugin;
+6. check that plugin is up and running with docker ps;
+7. if grpc default port is unavialable change the config file grpc-streamer.conf, and restart the plugin.
+
+### *Usage*
+Example of a test scenario using the console:
+* Install the required modules and run the console.
+* The console runs the basic grpc client and thus supports the main server functions.
+* If the grpc default port was changed, the console need to be change as well using:
+```
+port <number_port>
+```
+* get the data of rest api once using:
+```
+client once --server_ip=<host_ip> --id=<unique_id> --auth=<username>,<password> --apis=events,links,alarms
+```
+where in this example the requested rest api are events, alarams and links. 
+the result should be the same as calling those command:
+
+```
+curl -k -i -X GET 'http://<host_ip>/app/events’
+curl -k -i -X GET 'http://<host_ip>/app/alarms’
+curl -k -i -X GET 'http://<host_ip>/resources/links’
+```
+
+
+* get the data of rest api in a grpc stream using:
+```
+client stream --server_ip=<host_ip> --id=<unique_id> --token=token --apis=events;40;True,alarms;10
+```
+where in this example the requested rest api are events and alarms. The events receive every 40 seconds only the delta changes between the intervals, and alarms receive every 10 seconds all the results from the UFM.