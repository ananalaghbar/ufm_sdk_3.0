--- conflicted
+++ resolved
@@ -466,11 +466,7 @@
                 next_report_number = self.reports_to_save
         return next_report_number
 
-<<<<<<< HEAD
-    def update_reports_list(self, scope, ndt_file_name):
-=======
-    def update_reports_list(self, scope, completed=True):
->>>>>>> a5a566e4
+    def update_reports_list(self, scope, ndt_file_name, completed=True):
         with open(self.reports_list_file, "r", encoding="utf-8") as reports_list_file:
             # unhandled exception in case reports file was changed manually
             data = json.load(reports_list_file)
@@ -515,8 +511,7 @@
         :param completed: If status of the report will be running or completed
         '''
         ndt_file_name = report_content.get("NDT_file", None)
-        response, status_code = self.update_reports_list(scope, completed,
-                                                                ndt_file_name)
+        response, status_code = self.update_reports_list(scope, ndt_file_name, completed)
         if status_code != self.success:
             return response, status_code
         response, status_code = self.save_report(report_content)
